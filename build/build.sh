--- conflicted
+++ resolved
@@ -6,15 +6,7 @@
 BuildBinPath=${BuildPath}/bin
 VendorPath=${RootPath}/vendor
 
-<<<<<<< HEAD
-
-# fork without tag will print 
-# fatal: No annotated tags can describe 'e34bf196134c2eef31a8de5eb244d73ec890c083'.
-# However, there were unannotated tags: try --tags.
-Version=$(git describe --abbrev=0)
-=======
 Version=$(git describe --abbrev=0 --tags)
->>>>>>> b838f7f6
 BranchName=$(git rev-parse --abbrev-ref HEAD)
 CommitID=$(git rev-parse HEAD)
 BuildTime=$(date +%Y-%m-%d\ %H:%M)
