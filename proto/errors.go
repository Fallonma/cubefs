// Copyright 2018 The Chubao Authors.
//
// Licensed under the Apache License, Version 2.0 (the "License");
// you may not use this file except in compliance with the License.
// You may obtain a copy of the License at
//
//     http://www.apache.org/licenses/LICENSE-2.0
//
// Unless required by applicable law or agreed to in writing, software
// distributed under the License is distributed on an "AS IS" BASIS,
// WITHOUT WARRANTIES OR CONDITIONS OF ANY KIND, either express or
// implied. See the License for the specific language governing
// permissions and limitations under the License.

package proto

import "github.com/chubaofs/chubaofs/util/errors"

//err
var (
	ErrSuc                    = errors.New("success")
	ErrInternalError          = errors.New("internal error")
	ErrParamError             = errors.New("parameter error")
	ErrInvalidCfg             = errors.New("bad configuration file")
	ErrPersistenceByRaft      = errors.New("persistence by raft occurred error")
	ErrMarshalData            = errors.New("marshal data error")
	ErrUnmarshalData          = errors.New("unmarshal data error")
	ErrVolNotExists           = errors.New("vol not exists")
	ErrMetaPartitionNotExists = errors.New("meta partition not exists")
	ErrDataPartitionNotExists = errors.New("data partition not exists")
	ErrDataNodeNotExists      = errors.New("data node not exists")
	ErrMetaNodeNotExists      = errors.New("meta node not exists")
	ErrDuplicateVol           = errors.New("duplicate vol")
	ErrActiveDataNodesTooLess = errors.New("no enough active data node")
	ErrActiveMetaNodesTooLess = errors.New("no enough active meta node")
	ErrInvalidMpStart         = errors.New("invalid meta partition start value")
	ErrNoAvailDataPartition   = errors.New("no available data partition")
	ErrReshuffleArray         = errors.New("the array to be reshuffled is nil")

	ErrIllegalDataReplica = errors.New("data replica is illegal")

	ErrMissingReplica       = errors.New("a missing data replica is found")
	ErrHasOneMissingReplica = errors.New("there is a missing replica")

	ErrNoDataNodeToWrite = errors.New("No data node available for creating a data partition")
	ErrNoMetaNodeToWrite = errors.New("No meta node available for creating a meta partition")

	ErrCannotBeOffLine                 = errors.New("cannot take the data replica offline")
	ErrNoDataNodeToCreateDataPartition = errors.New("no enough data nodes for creating a data partition")
	ErrNoZoneToCreateDataPartition     = errors.New("no zone available for creating a data partition")
	ErrNoZoneToCreateMetaPartition     = errors.New("no zone available for creating a meta partition")
	ErrNoNodeSetToCreateDataPartition  = errors.New("no node set available for creating a data partition")
	ErrNoNodeSetToCreateMetaPartition  = errors.New("no node set available for creating a meta partition")
	ErrNoMetaNodeToCreateMetaPartition = errors.New("no enough meta nodes for creating a meta partition")
	ErrIllegalMetaReplica              = errors.New("illegal meta replica")
	ErrNoEnoughReplica                 = errors.New("no enough replicas")
	ErrNoLeader                        = errors.New("no leader")
	ErrVolAuthKeyNotMatch              = errors.New("client and server auth key do not match")
	ErrAuthKeyStoreError               = errors.New("auth keystore error")
	ErrAuthAPIAccessGenRespError       = errors.New("auth API access response error")
	ErrAuthOSCapsOpGenRespError        = errors.New("auth Object Storage Node API response error")
	ErrKeyNotExists                    = errors.New("key not exists")
	ErrDuplicateKey                    = errors.New("duplicate key")
	ErrAccessKeyNotExists              = errors.New("access key not exists")
	ErrInvalidTicket                   = errors.New("invalid ticket")
	ErrExpiredTicket                   = errors.New("expired ticket")
	ErrMasterAPIGenRespError           = errors.New("master API generate response error")
<<<<<<< HEAD
	ErrDuplicateUserID                 = errors.New("duplicate user id")
	ErrOSSUserNotExists                = errors.New("oss user not exists")
	ErrReadBodyError                   = errors.New("read request body failed")
	ErrVolPolicyNotExists              = errors.New("vol policy not exists")
	ErrDuplicateAccessKey              = errors.New("duplicate access key")
	ErrHaveNoPolicy                    = errors.New("no vol policy")
=======
	ErrZoneNotExists                   = errors.New("zone not exists")
>>>>>>> 066bc13a
)

// http response error code and error message definitions
const (
	ErrCodeSuccess = iota
	ErrCodeInternalError
	ErrCodeParamError
	ErrCodeInvalidCfg
	ErrCodePersistenceByRaft
	ErrCodeMarshalData
	ErrCodeUnmarshalData
	ErrCodeVolNotExists
	ErrCodeMetaPartitionNotExists
	ErrCodeDataPartitionNotExists
	ErrCodeDataNodeNotExists
	ErrCodeMetaNodeNotExists
	ErrCodeDuplicateVol
	ErrCodeActiveDataNodesTooLess
	ErrCodeActiveMetaNodesTooLess
	ErrCodeInvalidMpStart
	ErrCodeNoAvailDataPartition
	ErrCodeReshuffleArray
	ErrCodeIllegalDataReplica
	ErrCodeMissingReplica
	ErrCodeHasOneMissingReplica
	ErrCodeNoDataNodeToWrite
	ErrCodeNoMetaNodeToWrite
	ErrCodeCannotBeOffLine
	ErrCodeNoDataNodeToCreateDataPartition
	ErrCodeNoZoneToCreateDataPartition
	ErrCodeNoNodeSetToCreateDataPartition
	ErrCodeNoNodeSetToCreateMetaPartition
	ErrCodeNoMetaNodeToCreateMetaPartition
	ErrCodeIllegalMetaReplica
	ErrCodeNoEnoughReplica
	ErrCodeNoLeader
	ErrCodeVolAuthKeyNotMatch
	ErrCodeAuthKeyStoreError
	ErrCodeAuthAPIAccessGenRespError
	ErrCodeAuthRaftNodeGenRespError
	ErrCodeAuthOSCapsOpGenRespError
	ErrCodeAuthReqRedirectError
	ErrCodeAccessKeyNotExists
	ErrCodeInvalidTicket
	ErrCodeExpiredTicket
	ErrCodeMasterAPIGenRespError
<<<<<<< HEAD
	ErrCodeDuplicateUserID
	ErrCodeOSSUserNotExists
	ErrCodeReadBodyError
	ErrCodeVolPolicyNotExists
	ErrCodeDuplicateAccessKey
	ErrCodeHaveNoPolicy
=======
	ErrCodeNoZoneToCreateMetaPartition
	ErrCodeNotExists
>>>>>>> 066bc13a
)

// Err2CodeMap error map to code
var Err2CodeMap = map[error]int32{
	ErrSuc:                             ErrCodeSuccess,
	ErrInternalError:                   ErrCodeInternalError,
	ErrParamError:                      ErrCodeParamError,
	ErrInvalidCfg:                      ErrCodeInvalidCfg,
	ErrPersistenceByRaft:               ErrCodePersistenceByRaft,
	ErrMarshalData:                     ErrCodeMarshalData,
	ErrUnmarshalData:                   ErrCodeUnmarshalData,
	ErrVolNotExists:                    ErrCodeVolNotExists,
	ErrMetaPartitionNotExists:          ErrCodeMetaPartitionNotExists,
	ErrDataPartitionNotExists:          ErrCodeDataPartitionNotExists,
	ErrDataNodeNotExists:               ErrCodeDataNodeNotExists,
	ErrMetaNodeNotExists:               ErrCodeMetaNodeNotExists,
	ErrDuplicateVol:                    ErrCodeDuplicateVol,
	ErrActiveDataNodesTooLess:          ErrCodeActiveDataNodesTooLess,
	ErrActiveMetaNodesTooLess:          ErrCodeActiveMetaNodesTooLess,
	ErrInvalidMpStart:                  ErrCodeInvalidMpStart,
	ErrNoAvailDataPartition:            ErrCodeNoAvailDataPartition,
	ErrReshuffleArray:                  ErrCodeReshuffleArray,
	ErrIllegalDataReplica:              ErrCodeIllegalDataReplica,
	ErrMissingReplica:                  ErrCodeMissingReplica,
	ErrHasOneMissingReplica:            ErrCodeHasOneMissingReplica,
	ErrNoDataNodeToWrite:               ErrCodeNoDataNodeToWrite,
	ErrNoMetaNodeToWrite:               ErrCodeNoMetaNodeToWrite,
	ErrCannotBeOffLine:                 ErrCodeCannotBeOffLine,
	ErrNoDataNodeToCreateDataPartition: ErrCodeNoDataNodeToCreateDataPartition,
	ErrNoZoneToCreateDataPartition:     ErrCodeNoZoneToCreateDataPartition,
	ErrNoZoneToCreateMetaPartition:     ErrCodeNoZoneToCreateMetaPartition,
	ErrNoNodeSetToCreateDataPartition:  ErrCodeNoNodeSetToCreateDataPartition,
	ErrNoNodeSetToCreateMetaPartition:  ErrCodeNoNodeSetToCreateMetaPartition,
	ErrNoMetaNodeToCreateMetaPartition: ErrCodeNoMetaNodeToCreateMetaPartition,
	ErrIllegalMetaReplica:              ErrCodeIllegalMetaReplica,
	ErrNoEnoughReplica:                 ErrCodeNoEnoughReplica,
	ErrNoLeader:                        ErrCodeNoLeader,
	ErrVolAuthKeyNotMatch:              ErrCodeVolAuthKeyNotMatch,
	ErrAuthKeyStoreError:               ErrCodeAuthKeyStoreError,
	ErrAuthAPIAccessGenRespError:       ErrCodeAuthAPIAccessGenRespError,
	ErrAuthOSCapsOpGenRespError:        ErrCodeAuthOSCapsOpGenRespError,
	ErrAccessKeyNotExists:              ErrCodeAccessKeyNotExists,
	ErrInvalidTicket:                   ErrCodeInvalidTicket,
	ErrExpiredTicket:                   ErrCodeExpiredTicket,
	ErrMasterAPIGenRespError:           ErrCodeMasterAPIGenRespError,
<<<<<<< HEAD
	ErrDuplicateUserID:                 ErrCodeDuplicateUserID,
	ErrOSSUserNotExists:                ErrCodeOSSUserNotExists,
	ErrReadBodyError:                   ErrCodeReadBodyError,
	ErrVolPolicyNotExists:              ErrCodeVolPolicyNotExists,
	ErrDuplicateAccessKey:              ErrCodeDuplicateAccessKey,
	ErrHaveNoPolicy:                    ErrCodeHaveNoPolicy,
=======
	ErrZoneNotExists:                   ErrCodeNotExists,
>>>>>>> 066bc13a
}<|MERGE_RESOLUTION|>--- conflicted
+++ resolved
@@ -65,16 +65,13 @@
 	ErrInvalidTicket                   = errors.New("invalid ticket")
 	ErrExpiredTicket                   = errors.New("expired ticket")
 	ErrMasterAPIGenRespError           = errors.New("master API generate response error")
-<<<<<<< HEAD
 	ErrDuplicateUserID                 = errors.New("duplicate user id")
 	ErrOSSUserNotExists                = errors.New("oss user not exists")
 	ErrReadBodyError                   = errors.New("read request body failed")
 	ErrVolPolicyNotExists              = errors.New("vol policy not exists")
 	ErrDuplicateAccessKey              = errors.New("duplicate access key")
 	ErrHaveNoPolicy                    = errors.New("no vol policy")
-=======
 	ErrZoneNotExists                   = errors.New("zone not exists")
->>>>>>> 066bc13a
 )
 
 // http response error code and error message definitions
@@ -121,17 +118,14 @@
 	ErrCodeInvalidTicket
 	ErrCodeExpiredTicket
 	ErrCodeMasterAPIGenRespError
-<<<<<<< HEAD
 	ErrCodeDuplicateUserID
 	ErrCodeOSSUserNotExists
 	ErrCodeReadBodyError
 	ErrCodeVolPolicyNotExists
 	ErrCodeDuplicateAccessKey
 	ErrCodeHaveNoPolicy
-=======
 	ErrCodeNoZoneToCreateMetaPartition
 	ErrCodeNotExists
->>>>>>> 066bc13a
 )
 
 // Err2CodeMap error map to code
@@ -177,14 +171,11 @@
 	ErrInvalidTicket:                   ErrCodeInvalidTicket,
 	ErrExpiredTicket:                   ErrCodeExpiredTicket,
 	ErrMasterAPIGenRespError:           ErrCodeMasterAPIGenRespError,
-<<<<<<< HEAD
 	ErrDuplicateUserID:                 ErrCodeDuplicateUserID,
 	ErrOSSUserNotExists:                ErrCodeOSSUserNotExists,
 	ErrReadBodyError:                   ErrCodeReadBodyError,
 	ErrVolPolicyNotExists:              ErrCodeVolPolicyNotExists,
 	ErrDuplicateAccessKey:              ErrCodeDuplicateAccessKey,
 	ErrHaveNoPolicy:                    ErrCodeHaveNoPolicy,
-=======
 	ErrZoneNotExists:                   ErrCodeNotExists,
->>>>>>> 066bc13a
 }