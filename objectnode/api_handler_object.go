// Copyright 2019 The ChubaoFS Authors.
//
// Licensed under the Apache License, Version 2.0 (the "License");
// you may not use this file except in compliance with the License.
// You may obtain a copy of the License at
//
//     http://www.apache.org/licenses/LICENSE-2.0
//
// Unless required by applicable law or agreed to in writing, software
// distributed under the License is distributed on an "AS IS" BASIS,
// WITHOUT WARRANTIES OR CONDITIONS OF ANY KIND, either express or
// implied. See the License for the specific language governing
// permissions and limitations under the License.

package objectnode

import (
	"encoding/base64"
	"encoding/hex"
	"encoding/xml"
	"fmt"
	"io"
	"io/ioutil"
	"net/http"
	"regexp"
	"sort"
	"strconv"
	"strings"

	"github.com/chubaofs/chubaofs/proto"

	"syscall"

	"github.com/chubaofs/chubaofs/util/log"
)

var (
	rangeRegexp = regexp.MustCompile("^bytes=(\\d)+-(\\d)*$")
)

// Get object
// API reference: https://docs.aws.amazon.com/AmazonS3/latest/API/API_GetObject.html
func (o *ObjectNode) getObjectHandler(w http.ResponseWriter, r *http.Request) {
	var (
		err       error
		errorCode *ErrorCode
	)

	defer func() {
		if errorCode != nil {
			_ = errorCode.ServeResponse(w, r)
			return
		}
	}()

	var param = ParseRequestParam(r)

	if param.Bucket() == "" {
		errorCode = InvalidBucketName
		return
	}
	if param.Object() == "" {
		errorCode = InvalidKey
		return
	}
	var vol *Volume
	if vol, err = o.vm.Volume(param.Bucket()); err != nil {
		log.LogErrorf("getObjectHandler: load volume fail: requestID(%v) err(%v)",
			GetRequestID(r), err)
		errorCode = NoSuchBucket
		return
	}
	// parse http range option
	var rangeOpt = strings.TrimSpace(r.Header.Get(HeaderNameRange))
	var rangeLower uint64
	var rangeUpper uint64
	var isRangeRead bool
	var partSize uint64
	var partCount uint64
	if len(rangeOpt) > 0 && rangeRegexp.MatchString(rangeOpt) {

		var hyphenIndex = strings.Index(rangeOpt, "-")
		if hyphenIndex < 0 {
			errorCode = InvalidArgument
			return
		}

		var lowerPart = rangeOpt[len("bytes="):hyphenIndex]
		var upperPart = ""
		if hyphenIndex+1 < len(rangeOpt) {
			upperPart = rangeOpt[hyphenIndex+1:]
		}

		if len(lowerPart) > 0 {
			if rangeLower, err = strconv.ParseUint(lowerPart, 10, 64); err != nil {
				log.LogErrorf("getObjectHandler: parse range lower fail: requestID(%v) rangeOpt(%v) err(%v)",
					GetRequestID(r), rangeOpt, err)
				ServeInternalStaticErrorResponse(w, r)
				return
			}
		}
		if len(upperPart) > 0 {
			if rangeUpper, err = strconv.ParseUint(upperPart, 10, 64); err != nil {
				log.LogErrorf("getObjectHandler: parse range upper fail: requestID(%v) rangeOpt(%v) err(%v)",
					GetRequestID(r), rangeOpt, err)
				ServeInternalStaticErrorResponse(w, r)
				return
			}
		}
		if rangeUpper > 0 && rangeUpper < rangeLower {
			// upper enabled and lower than lower side
			if err = InvalidArgument.ServeResponse(w, r); err != nil {
				log.LogErrorf("getObjectHandler: serve response fail: requestID(%v) err(%v)",
					GetRequestID(r), err)
				return
			}
		}

		isRangeRead = true
		log.LogDebugf("getObjectHandler: parse range option: requestID(%v) rangeOpt(%v) rangeLower(%v) rangeUpper(%v)",
			GetRequestID(r), rangeOpt, rangeLower, rangeUpper)
	}

	// get object meta
	var fileInfo *FSFileInfo
	fileInfo, err = vol.ObjectMeta(param.Object())
	if err == syscall.ENOENT {
		errorCode = NoSuchKey
		return
	}
	if err != nil {
		log.LogErrorf("getObjectHandler: get file meta fail: requestId(%v) volume(%v) path(%v) err(%v)",
			GetRequestID(r), vol.Name(), param.Object(), err)
		errorCode = InternalErrorCode(err)
		return
	}

	// parse request header
	match := r.Header.Get(HeaderNameIfMatch)
	noneMatch := r.Header.Get(HeaderNameIfNoneMatch)
	modified := r.Header.Get(HeaderNameIfModifiedSince)
	unmodified := r.Header.Get(HeaderNameIfUnmodifiedSince)

	// Checking precondition: If-Match
	// Reference: https://docs.aws.amazon.com/AmazonS3/latest/API/API_GetObject.html#API_GetObject_RequestSyntax
	if match != "" {
		if matchEag := strings.Trim(match, "\""); matchEag != fileInfo.ETag {
			log.LogDebugf("getObjectHandler: object eTag(%s) not match If-Match header value(%s), requestId(%v)",
				fileInfo.ETag, matchEag, GetRequestID(r))
			errorCode = PreconditionFailed
			return
		}
	}
	// Checking precondition: If-Modified-Since
	// Reference: https://docs.aws.amazon.com/AmazonS3/latest/API/API_GetObject.html#API_GetObject_RequestSyntax
	if modified != "" {
		fileModTime := fileInfo.ModifyTime
		modifiedTime, err := parseTimeRFC1123(modified)
		if err != nil {
			log.LogErrorf("getObjectHandler: parse RFC1123 time fail: requestID(%v) err(%v)", GetRequestID(r), err)
			errorCode = InvalidArgument
			return
		}
		if !fileModTime.After(modifiedTime) {
			log.LogInfof("getObjectHandler: file modified time not after than specified time: requestID(%v)", GetRequestID(r))
			errorCode = NotModified
			return
		}
	}
	// Checking precondition: If-None-Match
	// Reference: https://docs.aws.amazon.com/AmazonS3/latest/API/API_GetObject.html#API_GetObject_RequestSyntax
	if noneMatch != "" {
		if noneMatchEtag := strings.Trim(noneMatch, "\""); noneMatchEtag == fileInfo.ETag {
			log.LogErrorf("getObjectHandler: object eTag(%s) match If-None-Match header value(%s), requestId(%v)",
				fileInfo.ETag, noneMatchEtag, GetRequestID(r))
			errorCode = NotModified
			return
		}
	}
	// Checking precondition: If-Unmodified-Since
	// Reference: https://docs.aws.amazon.com/AmazonS3/latest/API/API_GetObject.html#API_GetObject_RequestSyntax
	if unmodified != "" && match == "" {
		fileModTime := fileInfo.ModifyTime
		modifiedTime, err := parseTimeRFC1123(unmodified)
		if err != nil {
			log.LogErrorf("getObjectHandler: parse RFC1123 time fail: requestID(%v) err(%v)", GetRequestID(r), err)
			errorCode = InvalidArgument
			return
		}
		if fileModTime.After(modifiedTime) {
			log.LogInfof("getObjectHandler: file modified time after than specified time: requestID(%v)", GetRequestID(r))
			errorCode = PreconditionFailed
			return
		}
	}

	// validate and fix range
	if isRangeRead && rangeUpper > uint64(fileInfo.Size)-1 {
		rangeUpper = uint64(fileInfo.Size) - 1
	}

	// compute content length
	var contentLength = uint64(fileInfo.Size)
	if isRangeRead {
		contentLength = rangeUpper - rangeLower + 1
	}

	// set response header for GetObject
	w.Header()[HeaderNameAcceptRange] = []string{HeaderValueAcceptRange}
	w.Header()[HeaderNameLastModified] = []string{formatTimeRFC1123(fileInfo.ModifyTime)}
	if len(fileInfo.MIMEType) > 0 {
		w.Header()[HeaderNameContentType] = []string{fileInfo.MIMEType}
	} else {
		w.Header()[HeaderNameContentType] = []string{HeaderValueTypeStream}
	}
	if len(fileInfo.Disposition) > 0 {
		w.Header().Set(HeaderNameContentDisposition, fileInfo.Disposition)
	}

	//check request is whether contain param : partNumber
	partNumber := r.URL.Query().Get(ParamPartNumber)
	if len(partNumber) > 0 && fileInfo.Size >= MinParallelDownloadFileSize {
		partNumberInt, err := strconv.ParseUint(partNumber, 10, 64)
		if err != nil {
			log.LogErrorf("getObjectHandler: parse param partNumber(%s) fail: requestID(%v) err(%v)", partNumber, GetRequestID(r), err)
			errorCode = InvalidArgument
			return
		}
		partSize, partCount, rangeLower, rangeUpper, err = parsePartInfo(partNumberInt, uint64(fileInfo.Size))
		log.LogDebugf("getObjectHandler: parsed partSize(%d), partCount(%d), rangeLower(%d), rangeUpper(%d)", partSize, partCount, rangeLower, rangeUpper)
		if err != nil {
			errorCode = InternalErrorCode(err)
			return
		}

		if partNumberInt > partCount {
			log.LogErrorf("getObjectHandler: param partNumber(%d) is more then partCount{%d}: requestID(%v)", partNumberInt, partCount, GetRequestID(r))
			errorCode = NoSuchKey
			return
		}
		// Header : Accept-Range, Content-Length, Content-Range, ETag, x-amz-mp-parts-count
		w.Header()[HeaderNameContentLength] = []string{strconv.Itoa(int(partSize))}
		w.Header()[HeaderNameContentRange] = []string{fmt.Sprintf("bytes %d-%d/%d", rangeLower, rangeUpper, fileInfo.Size)}
		w.Header()[HeaderNameXAmzDownloadPartCount] = []string{strconv.Itoa(int(partCount))}
		if len(fileInfo.ETag) > 0 && !strings.Contains(fileInfo.ETag, "-") {
			w.Header()[HeaderNameETag] = []string{fmt.Sprintf("%s-%d", fileInfo.ETag, partCount)}
		}
	} else {
		w.Header()[HeaderNameContentLength] = []string{strconv.FormatUint(contentLength, 10)}
		if len(fileInfo.ETag) > 0 {
			w.Header()[HeaderNameETag] = []string{wrapUnescapedQuot(fileInfo.ETag)}
		}
		if isRangeRead {
			w.Header()[HeaderNameContentRange] = []string{fmt.Sprintf("bytes %d-%d/%d", rangeLower, rangeUpper, fileInfo.Size)}
		}
	}

	// User-defined metadata
	for name, value := range fileInfo.Metadata {
		w.Header()[HeaderNameXAmzMetaPrefix+name] = []string{value}
	}

	if fileInfo.Mode.IsDir() {
		return
	}

	// get object content
	var offset = rangeLower
	var size = uint64(fileInfo.Size)
	if isRangeRead || len(partNumber) > 0 {
		if rangeUpper == 0 {
			size = uint64(fileInfo.Size) - rangeLower
		} else {
			size = rangeUpper - rangeLower + 1
		}
	}
	if err = vol.ReadFile(param.Object(), w, offset, size); err != nil {
		log.LogErrorf("getObjectHandler: read from Volume fail: requestId(%v) volume(%v) path(%v) offset(%v) size(%v) err(%v)",
			GetRequestID(r), param.Bucket(), param.Object(), offset, size, err)
		errorCode = InternalErrorCode(err)
		return
	}
	log.LogDebugf("getObjectHandler: Volume read file: requestID(%v) Volume(%v) path(%v) offset(%v) size(%v)",
		GetRequestID(r), param.Bucket(), param.Object(), offset, size)
	return
}

// Head object
// API reference: https://docs.aws.amazon.com/AmazonS3/latest/API/API_HeadObject.html
func (o *ObjectNode) headObjectHandler(w http.ResponseWriter, r *http.Request) {
	var (
		err       error
		errorCode *ErrorCode
	)
	defer func() {
		if errorCode != nil {
			_ = errorCode.ServeResponse(w, r)
			return
		}
	}()

	// check args
	var param = ParseRequestParam(r)
	if param.Bucket() == "" {
		errorCode = InvalidBucketName
		return
	}
	if param.Object() == "" {
		errorCode = InvalidKey
		return
	}

	var vol *Volume
	if vol, err = o.vm.Volume(param.Bucket()); err != nil {
		log.LogErrorf("headObjectHandler: load volume fail: requestID(%v) err(%v)",
			GetRequestID(r), err)
		errorCode = NoSuchBucket
		return
	}

	// get object meta
	var fileInfo *FSFileInfo
	fileInfo, err = vol.ObjectMeta(param.Object())
	if err == syscall.ENOENT {
		errorCode = NoSuchKey
		return
	}
	if err != nil {
		log.LogErrorf("headObjectHandler: get file meta fail: requestId(%v) volume(%v) path(%v)err(%v)",
			GetRequestID(r), vol.Name(), param.Object(), err)
		errorCode = InternalErrorCode(err)
		return
	}

	// parse request header
	match := r.Header.Get(HeaderNameIfMatch)
	noneMatch := r.Header.Get(HeaderNameIfNoneMatch)
	modified := r.Header.Get(HeaderNameIfModifiedSince)
	unmodified := r.Header.Get(HeaderNameIfUnmodifiedSince)

	// Checking precondition: If-Match
	// Reference: https://docs.aws.amazon.com/AmazonS3/latest/API/API_HeadObject.html#API_HeadObject_RequestSyntax
	if match != "" {
		if matchEag := strings.Trim(match, "\""); matchEag != fileInfo.ETag {
			log.LogDebugf("headObjectHandler: object eTag(%s) not match If-Match header value(%s), requestId(%v)",
				fileInfo.ETag, matchEag, GetRequestID(r))
			errorCode = PreconditionFailed
			return
		}
	}
	// Checking precondition: If-Modified-Since
	// Reference: https://docs.aws.amazon.com/AmazonS3/latest/API/API_HeadObject.html#API_HeadObject_RequestSyntax
	if modified != "" {
		fileModTime := fileInfo.ModifyTime
		modifiedTime, err := parseTimeRFC1123(modified)
		if err != nil {
			log.LogDebugf("headObjectHandler: parse RFC1123 time fail: requestID(%v) err(%v)", GetRequestID(r), err)
			errorCode = InvalidArgument
			return
		}
		if !fileModTime.After(modifiedTime) {
			log.LogDebugf("headObjectHandler: file modified time not after than specified time: requestID(%v)", GetRequestID(r))
			errorCode = NotModified
			return
		}
	}
	// Checking precondition: If-None-Match
	// Reference: https://docs.aws.amazon.com/AmazonS3/latest/API/API_HeadObject.html#API_HeadObject_RequestSyntax
	if noneMatch != "" {
		if noneMatchEtag := strings.Trim(noneMatch, "\""); noneMatchEtag == fileInfo.ETag {
			log.LogDebugf("headObjectHandler: object eTag(%s) match If-None-Match header value(%s), requestId(%v)",
				fileInfo.ETag, noneMatchEtag, GetRequestID(r))
			errorCode = NotModified
			return
		}
	}
	// Checking precondition: If-Unmodified-Since
	// Reference: https://docs.aws.amazon.com/AmazonS3/latest/API/API_HeadObject.html#API_HeadObject_RequestSyntax
	if unmodified != "" && match == "" {
		fileModTime := fileInfo.ModifyTime
		modifiedTime, err := parseTimeRFC1123(unmodified)
		if err != nil {
			log.LogDebugf("headObjectHandler: parse RFC1123 time fail: requestID(%v) err(%v)", GetRequestID(r), err)
			errorCode = InvalidArgument
			return
		}
		if fileModTime.After(modifiedTime) {
			log.LogDebugf("headObjectHandler: file modified time after than specified time: requestID(%v)", GetRequestID(r))
			errorCode = PreconditionFailed
			return
		}
	}

	// set response header
	w.Header()[HeaderNameAcceptRange] = []string{HeaderValueAcceptRange}
	w.Header()[HeaderNameLastModified] = []string{formatTimeRFC1123(fileInfo.ModifyTime)}
	w.Header()[HeaderNameContentMD5] = []string{EmptyContentMD5String}
	if len(fileInfo.MIMEType) > 0 {
		w.Header()[HeaderNameContentType] = []string{fileInfo.MIMEType}
	} else {
		w.Header()[HeaderNameContentType] = []string{HeaderValueTypeStream}
	}
	if len(fileInfo.Disposition) > 0 {
		w.Header().Set(HeaderNameContentDisposition, fileInfo.Disposition)
	}

	// check request is whether contain param : partNumber
	partNumber := r.URL.Query().Get(ParamPartNumber)
	if len(partNumber) > 0 && fileInfo.Size >= MinParallelDownloadFileSize {
		partNumberInt, err := strconv.ParseUint(partNumber, 10, 64)
		if err != nil {
			log.LogErrorf("getObjectHandler: parse param partNumber(%s) fail: requestID(%v) err(%v)", partNumber, GetRequestID(r), err)
			errorCode = InvalidArgument
			return
		}
		partSize, partCount, rangeLower, rangeUpper, err := parsePartInfo(partNumberInt, uint64(fileInfo.Size))
		log.LogDebugf("headObjectHandler: parsed partSize(%d), partCount(%d), rangeLower(%d), rangeUpper(%d)", partSize, partCount, rangeLower, rangeUpper)
		if err != nil {
			errorCode = InternalErrorCode(err)
			return
		}
		if partNumberInt > partCount {
			log.LogErrorf("getObjectHandler: param partNumber(%d) is more then partCount(%d): requestID(%v)", partNumberInt, partCount, GetRequestID(r))
			errorCode = NoSuchKey
			return
		}
		w.Header()[HeaderNameContentLength] = []string{strconv.Itoa(int(partSize))}
		w.Header()[HeaderNameContentRange] = []string{fmt.Sprintf("bytes %d-%d/%d", rangeLower, rangeUpper, fileInfo.Size)}
		w.Header()[HeaderNameXAmzDownloadPartCount] = []string{strconv.Itoa(int(partCount))}
		if len(fileInfo.ETag) > 0 && !strings.Contains(fileInfo.ETag, "-") {
			w.Header()[HeaderNameETag] = []string{fmt.Sprintf("%s-%d", fileInfo.ETag, partCount)}
		}
	} else {
		w.Header()[HeaderNameContentLength] = []string{strconv.Itoa(int(fileInfo.Size))}
		if len(fileInfo.ETag) > 0 {
			w.Header()[HeaderNameETag] = []string{wrapUnescapedQuot(fileInfo.ETag)}
		}
	}

	// User-defined metadata
	for name, value := range fileInfo.Metadata {
		w.Header()[HeaderNameXAmzMetaPrefix+name] = []string{value}
	}
	return
}

// Delete objects (multiple objects)
// API reference: https://docs.aws.amazon.com/AmazonS3/latest/API/API_DeleteObjects.html
func (o *ObjectNode) deleteObjectsHandler(w http.ResponseWriter, r *http.Request) {

	var (
		err       error
		errorCode *ErrorCode
	)

	defer func() {
		if errorCode != nil {
			_ = errorCode.ServeResponse(w, r)
			return
		}
	}()

	var param = ParseRequestParam(r)
	if param.Bucket() == "" {
		errorCode = InvalidBucketName
		return
	}

	var vol *Volume
	if vol, err = o.vm.Volume(param.Bucket()); err != nil {
		log.LogErrorf("deleteObjectsHandler: load volume fail: requestID(%v) err(%v)", GetRequestID(r), err)
		errorCode = NoSuchBucket
		return
	}

	var bytes []byte
	bytes, err = ioutil.ReadAll(r.Body)
	if err != nil && err != io.EOF {
		log.LogErrorf("deleteObjectsHandler: read request body fail: requestID(%v) err(%v)", GetRequestID(r), err)
		errorCode = InternalErrorCode(err)
		return
	}

	deleteReq := DeleteRequest{}
	err = UnmarshalXMLEntity(bytes, &deleteReq)
	if err != nil {
		log.LogErrorf("deleteObjectsHandler: unmarshal xml fail: requestID(%v) err(%v)",
			GetRequestID(r), err)
		errorCode = InvalidArgument
		return
	}

	if len(deleteReq.Objects) <= 0 {
		log.LogDebugf("deleteObjectsHandler: non objects found in request: requestID(%v)", GetRequestID(r))
		errorCode = InvalidArgument
		return
	}

	var (
		deletedObjects = make([]Deleted, 0, len(deleteReq.Objects))
		deletedErrors  = make([]Error, 0)
	)

	// Sort the key values in reverse order.
	// The purpose of this is to delete the child leaf first and then the parent node.
	// Source:
	//  0. backup/
	//  1. backup/20200101.bak
	//  2. backup/20200102.bak
	// Result:
	//  0. backup/20200102.bak
	//  1. backup/20200101.bak
	//  2. backup/
	sort.SliceStable(deleteReq.Objects, func(i, j int) bool {
		return deleteReq.Objects[i].Key > deleteReq.Objects[j].Key
	})

	var objectKeys = make([]string, 0, len(deleteReq.Objects))
	for _, object := range deleteReq.Objects {
		objectKeys = append(objectKeys, object.Key)
		err = vol.DeletePath(object.Key)
		log.LogWarnf("deleteObjectsHandler: delete: requestID(%v) volume(%v) path(%v)",
			GetRequestID(r), vol.Name(), object.Key)
		if err != nil {
			deletedErrors = append(deletedErrors, Error{Key: object.Key, Message: err.Error()})
			log.LogErrorf("deleteObjectsHandler: delete object failed: requestID(%v) volume(%v) path(%v) err(%v)",
				GetRequestID(r), vol.Name(), object.Key, err)
		} else {
			deletedObjects = append(deletedObjects, Deleted{Key: object.Key})
			log.LogDebugf("deleteObjectsHandler: delete object success: requestID(%v) volume(%v) path(%v)", GetRequestID(r),
				vol.Name(), object.Key)
		}
	}

	// Audit bulk delete behavior
	log.LogInfof("Audit: delete multiple objects: requestID(%v) remote(%v) volume(%v) objects(%v)",
		GetRequestID(r), getRequestIP(r), vol.Name(), strings.Join(objectKeys, ","))

	deleteResult := DeleteResult{
		Deleted: deletedObjects,
		Error:   deletedErrors,
	}

	log.LogDebugf("deleteObjectsHandler: delete objects: deletes(%v) errors(%v)",
		len(deleteResult.Deleted), len(deleteResult.Error))

	var bytesRes []byte
	var marshalError error
	if bytesRes, marshalError = MarshalXMLEntity(deleteResult); marshalError != nil {
		log.LogErrorf("deleteObjectsHandler: marshal xml entity fail: requestID(%v) err(%v)", GetRequestID(r), err)
		errorCode = InternalErrorCode(err)
		return
	}

	// set response header
	w.Header()[HeaderNameContentType] = []string{HeaderValueContentTypeXML}
	w.Header()[HeaderNameContentLength] = []string{strconv.Itoa(len(bytesRes))}
	if _, err = w.Write(bytesRes); err != nil {
		log.LogErrorf("deleteObjectsHandler: write response body fail: requestID(%v) err(%v)", GetRequestID(r), err)
	}
	return
}

func parseCopySourceInfo(r *http.Request) (sourceBucket, sourceObject string) {
	var copySource = r.Header.Get(HeaderNameXAmzCopySource)
	if strings.HasPrefix(copySource, "/") {
		copySource = copySource[1:]
	}
	position := strings.Index(copySource, "/")
	var bucket, object string
	if position >= 0 {
		bucket = copySource[:position]
		if position+1 <= len(copySource) {
			object = copySource[position+1:]
		}
	}
	sourceBucket = bucket
	sourceObject = object
	return
}

// Copy object
// API reference: https://docs.aws.amazon.com/AmazonS3/latest/API/API_CopyObject.html .
func (o *ObjectNode) copyObjectHandler(w http.ResponseWriter, r *http.Request) {
	var err error
	var errorCode *ErrorCode

	defer func() {
		if errorCode != nil {
			_ = errorCode.ServeResponse(w, r)
			return
		}
	}()

	var param = ParseRequestParam(r)
	if param.Bucket() == "" {
		errorCode = InvalidBucketName
		return
	}
	if param.Object() == "" {
		errorCode = InvalidKey
		return
	}
	var vol *Volume
	if vol, err = o.getVol(param.Bucket()); err != nil {
		log.LogErrorf("copyObjectHandler: load volume fail: requestID(%v) err(%v)",
			getRequestIP(r), err)
		errorCode = NoSuchBucket
		return
	}

	// Checking user-defined metadata
	var metadata = ParseUserDefinedMetadata(r.Header)

	// client can reset these system metadata: Content-Type, Content-Disposition
	contentType := r.Header.Get(HeaderNameContentType)
	contentDisposition := r.Header.Get(HeaderNameContentDisposition)

	// metadata directive, direct object node use source file metadata or recreate metadata for target file
	metadataDirective := r.Header.Get(HeaderNameXAmzMetadataDirective)
	// metadata directive default value is COPY
	if len(metadataDirective) == 0 {
		metadataDirective = MetadataDirectiveCopy
	}
<<<<<<< HEAD
	var opt = &PutObjectOption{
=======
	var opt = &PutFileOption{
>>>>>>> 7754a60f
		MIMEType:    contentType,
		Disposition: contentDisposition,
		Metadata:    metadata,
	}

	sourceBucket, sourceObject := parseCopySourceInfo(r)

	// check permission, must have read permission to source bucket
	var userInfo *proto.UserInfo
	if userInfo, err = o.getUserInfoByAccessKey(param.AccessKey()); err != nil {
		log.LogErrorf("copyObjectHandler: get user info from master error: requestID(%v), accessKey(%v), err(%v)",
			GetRequestID(r), param.AccessKey(), err)
		errorCode = InternalErrorCode(err)
		return
	}

	if !userInfo.Policy.IsAuthorized(sourceBucket, proto.OSSCopyObjectAction) {
		log.LogErrorf("copyObjectHandler: no permission to copy from source bucket, requestID(%v), source bucket(%v), source file(%v), target bucket(%v), target file(%v)",
			GetRequestID(r), sourceBucket, sourceObject, param.bucket, param.object)
		errorCode = AccessDenied
		return
	}

	// get object meta
	var fileInfo *FSFileInfo
	fileInfo, err = vol.ObjectMeta(sourceObject)
	if err != nil {
		if err == syscall.ENOENT {
			errorCode = NoSuchKey
			return
		}
		log.LogErrorf("copyObjectHandler: volume get file info fail: requestID(%v) err(%v)", GetRequestID(r), err)
		errorCode = InternalErrorCode(err)
		return
	}

	// get header
	copyMatch := r.Header.Get(HeaderNameXAmzCopyMatch)
	noneMatch := r.Header.Get(HeaderNameXAmzCopyNoneMatch)
	modified := r.Header.Get(HeaderNameXAmzCopyModified)
	unModified := r.Header.Get(HeaderNameXAmzCopyUnModified)

	// response 412
	if modified != "" {
		fileModTime := fileInfo.ModifyTime
		modifiedTime, err := parseTimeRFC1123(modified)
		if err != nil {
			log.LogErrorf("copyObjectHandler: parse RFC1123 time fail: requestID(%v) err(%v)", GetRequestID(r), err)
			errorCode = InvalidArgument
			return
		}
		if fileModTime.Before(modifiedTime) {
			log.LogInfof("copyObjectHandler: file modified time not after than specified time: requestID(%v)", GetRequestID(r))
			errorCode = PreconditionFailed
			return
		}
	}
	if unModified != "" {
		fileModTime := fileInfo.ModifyTime
		unmodifiedTime, err := parseTimeRFC1123(unModified)
		if err != nil {
			log.LogErrorf("copyObjectHandler: parse RFC1123 time fail: requestID(%v) err(%v)", GetRequestID(r), err)
			errorCode = InvalidArgument
			return
		}
		if fileModTime.After(unmodifiedTime) {
			log.LogInfof("copyObjectHandler: file modified time not before than specified time: requestID(%v)", GetRequestID(r))
			errorCode = PreconditionFailed
			return
		}
	}
	if copyMatch != "" && fileInfo.ETag != copyMatch {
		log.LogInfof("copyObjectHandler: eTag mismatched with specified: requestID(%v)", GetRequestID(r))
		errorCode = PreconditionFailed
		return
	}
	if noneMatch != "" && fileInfo.ETag == noneMatch {
		log.LogInfof("copyObjectHandler: eTag same with specified: requestID(%v)", GetRequestID(r))
		errorCode = PreconditionFailed
		return
	}

	// open source object stream
	var sourceVol *Volume
	if sourceVol, err = o.getVol(sourceBucket); err != nil {
		log.LogErrorf("copyObjectHandler: load source volume fail: vol(%v) requestID(%v) err(%v)",
			sourceBucket, getRequestIP(r), err)
		errorCode = NoSuchBucket
		return
	}

	fsFileInfo, err := vol.CopyFile(sourceVol, sourceObject, param.Object(), metadataDirective, opt)
	log.LogErrorf("fsFileInfo(%v), err(%v)", fsFileInfo, err)
	if err != nil && err != syscall.EINVAL && err != syscall.EFBIG {
		log.LogErrorf("copyObjectHandler: Volume copy file fail: requestID(%v) Volume(%v) source(%v) target(%v) err(%v)",
			GetRequestID(r), param.Bucket(), sourceObject, param.Object(), err)
		errorCode = InternalErrorCode(err)
		return
	}
	if err == syscall.EINVAL {
		log.LogErrorf("copyObjectHandler: target file existed, and mode conflict: requestID(%v) Volume(%v) source(%v) target(%v) err(%v)",
			GetRequestID(r), param.Bucket(), sourceObject, param.Object(), err)
		errorCode = ObjectModeConflict
		return
	}
	if err == syscall.EFBIG {
		log.LogErrorf("copyObjectHandler: source file size greater than 5GB: requestID(%v) Volume(%v) source(%v) target(%v) err(%v)",
			GetRequestID(r), param.Bucket(), sourceObject, param.Object(), err)
		errorCode = CopySourceSizeTooLarge
		return
	}

	copyResult := CopyResult{
		ETag:         fsFileInfo.ETag,
		LastModified: formatTimeISO(fsFileInfo.ModifyTime),
	}

	var bytes []byte
	if bytes, err = MarshalXMLEntity(copyResult); err != nil {
		log.LogErrorf("copyObjectHandler: marshal xml entity fail: requestID(%v) err(%v)", GetRequestID(r), err)
		errorCode = InternalErrorCode(err)
		return
	}

	// set response header
	w.Header()[HeaderNameContentType] = []string{HeaderValueContentTypeXML}
	w.Header()[HeaderNameContentLength] = []string{strconv.Itoa(len(bytes))}
	_, _ = w.Write(bytes)
	return
}

// List objects v1
// API reference: https://docs.aws.amazon.com/AmazonS3/latest/API/API_ListObjects.html
func (o *ObjectNode) getBucketV1Handler(w http.ResponseWriter, r *http.Request) {
	var err error
	var errorCode *ErrorCode
	defer func() {
		if errorCode != nil {
			_ = errorCode.ServeResponse(w, r)
			return
		}
	}()

	var param = ParseRequestParam(r)
	if param.Bucket() == "" {
		errorCode = InvalidBucketName
		return
	}
	var vol *Volume
	if vol, err = o.getVol(param.Bucket()); err != nil {
		log.LogErrorf("getBucketV1Handler: load volume fail: requestID(%v) volume(%v) err(%v)",
			GetRequestID(r), param.Bucket(), err)
		errorCode = NoSuchBucket
		return
	}
	// get options
	marker := r.URL.Query().Get(ParamMarker)
	prefix := r.URL.Query().Get(ParamPrefix)
	maxKeys := r.URL.Query().Get(ParamMaxKeys)
	delimiter := r.URL.Query().Get(ParamPartDelimiter)

	var maxKeysInt uint64
	if maxKeys != "" {
		maxKeysInt, err = strconv.ParseUint(maxKeys, 10, 16)
		if err != nil {
			log.LogErrorf("getBucketV1Handler: parse max key fail, requestID(%v) err(%v)", GetRequestID(r), err)
			_ = InvalidArgument.ServeResponse(w, r)
			return
		}
		if maxKeysInt > MaxKeys {
			maxKeysInt = MaxKeys
		}
	} else {
		maxKeysInt = uint64(MaxKeys)
	}

	var option = &ListFilesV1Option{
		Prefix:    prefix,
		Delimiter: delimiter,
		Marker:    marker,
		MaxKeys:   maxKeysInt,
	}

	var result *ListFilesV1Result
	result, err = vol.ListFilesV1(option)
	if err != nil {
		log.LogErrorf("getBucketV1Handler: list file fail: requestID(%v) volume(%v) err(%v)",
			getRequestIP(r), vol.name, err)
		errorCode = InvalidArgument
		return
	}

	// get owner
	var bucketOwner = NewBucketOwner(vol)
	var contents = make([]*Content, 0, len(result.Files))
	for _, file := range result.Files {
		if file.Mode == 0 {
			// Invalid file mode, which means that the inode of the file may not exist.
			// Record and filter out the file.
			log.LogWarnf("getBucketV2Handler: invalid file found: volume(%v) path(%v) inode(%v)",
				vol.Name(), file.Path, file.Inode)
			continue
		}
		content := &Content{
			Key:          file.Path,
			LastModified: formatTimeISO(file.ModifyTime),
			ETag:         wrapUnescapedQuot(file.ETag),
			Size:         int(file.Size),
			StorageClass: StorageClassStandard,
			Owner:        bucketOwner,
		}
		contents = append(contents, content)
	}

	var commonPrefixes = make([]*CommonPrefix, 0)
	for _, prefix := range result.CommonPrefixes {
		commonPrefix := &CommonPrefix{
			Prefix: prefix,
		}
		commonPrefixes = append(commonPrefixes, commonPrefix)
	}

	listBucketResult := &ListBucketResult{
		Bucket:         param.Bucket(),
		Prefix:         prefix,
		Marker:         marker,
		MaxKeys:        int(maxKeysInt),
		Delimiter:      delimiter,
		IsTruncated:    result.Truncated,
		NextMarker:     result.NextMarker,
		Contents:       contents,
		CommonPrefixes: commonPrefixes,
	}

	var bytes []byte
	var marshalError error
	if bytes, marshalError = MarshalXMLEntity(listBucketResult); marshalError != nil {
		log.LogErrorf("getBucketV1Handler: marshal result fail, requestID(%v) err(%v)", GetRequestID(r), err)
		errorCode = InvalidArgument
		return
	}

	// set response header
	w.Header()[HeaderNameContentType] = []string{HeaderValueContentTypeXML}
	w.Header()[HeaderNameContentLength] = []string{strconv.Itoa(len(bytes))}
	_, _ = w.Write(bytes)

	return
}

// List objects version 2
// API reference: https://docs.aws.amazon.com/AmazonS3/latest/API/API_ListObjectsV2.html
func (o *ObjectNode) getBucketV2Handler(w http.ResponseWriter, r *http.Request) {
	var err error
	var errorCode *ErrorCode
	defer func() {
		if errorCode != nil {
			_ = errorCode.ServeResponse(w, r)
			return
		}
	}()

	var param = ParseRequestParam(r)
	if param.Bucket() == "" {
		errorCode = InvalidBucketName
		return
	}
	var vol *Volume
	if vol, err = o.getVol(param.Bucket()); err != nil {
		log.LogErrorf("getBucketV2Handler: load volume fail: requestID(%v) volume(%v) err(%v)",
			GetRequestID(r), param.Bucket(), err)
		errorCode = NoSuchBucket
		return
	}

	// get options
	prefix := r.URL.Query().Get(ParamPrefix)
	maxKeys := r.URL.Query().Get(ParamMaxKeys)
	delimiter := r.URL.Query().Get(ParamPartDelimiter)
	contToken := r.URL.Query().Get(ParamContToken)
	fetchOwner := r.URL.Query().Get(ParamFetchOwner)
	startAfter := r.URL.Query().Get(ParamStartAfter)

	var maxKeysInt uint64
	if maxKeys != "" {
		maxKeysInt, err = strconv.ParseUint(maxKeys, 10, 16)
		if err != nil {
			log.LogErrorf("getBucketV2Handler: parse max keys fail, requestID(%v) err(%v)",
				GetRequestID(r), err)
			errorCode = InvalidArgument
			return
		}
		if maxKeysInt > MaxKeys {
			maxKeysInt = MaxKeys
		}
	} else {
		maxKeysInt = MaxKeys
	}

	var fetchOwnerBool bool
	if fetchOwner != "" {
		fetchOwnerBool, err = strconv.ParseBool(fetchOwner)
		if err != nil {
			log.LogErrorf("getBucketV2Handler: requestID(%v) err(%v)", GetRequestID(r), err)
			errorCode = InvalidArgument
			return
		}
	} else {
		fetchOwnerBool = false
	}

	var option = &ListFilesV2Option{
		Delimiter:  delimiter,
		MaxKeys:    maxKeysInt,
		Prefix:     prefix,
		ContToken:  contToken,
		FetchOwner: fetchOwnerBool,
		StartAfter: startAfter,
	}

	var result *ListFilesV2Result
	result, err = vol.ListFilesV2(option)
	if err != nil {
		log.LogErrorf("getBucketV2Handler: list files fail: requestID(%v) err(%v)", GetRequestID(r), err)
		errorCode = InternalErrorCode(err)
		return
	}
	// get owner
	var bucketOwner *BucketOwner
	if fetchOwnerBool {
		bucketOwner = NewBucketOwner(vol)
	}

	var contents = make([]*Content, 0)
	if len(result.Files) > 0 {
		for _, file := range result.Files {
			if file.Mode == 0 {
				// Invalid file mode, which means that the inode of the file may not exist.
				// Record and filter out the file.
				log.LogWarnf("getBucketV2Handler: invalid file found: volume(%v) path(%v) inode(%v)",
					vol.Name(), file.Path, file.Inode)
				continue
			}
			content := &Content{
				Key:          file.Path,
				LastModified: formatTimeISO(file.ModifyTime),
				ETag:         wrapUnescapedQuot(file.ETag),
				Size:         int(file.Size),
				StorageClass: StorageClassStandard,
				Owner:        bucketOwner,
			}
			contents = append(contents, content)
		}
	}

	var commonPrefixes = make([]*CommonPrefix, 0)
	for _, prefix := range result.CommonPrefixes {
		commonPrefix := &CommonPrefix{
			Prefix: prefix,
		}
		commonPrefixes = append(commonPrefixes, commonPrefix)
	}

	listBucketResult := ListBucketResultV2{
		Name:           param.Bucket(),
		Prefix:         prefix,
		Token:          contToken,
		NextToken:      result.NextToken,
		KeyCount:       result.KeyCount,
		MaxKeys:        maxKeysInt,
		Delimiter:      delimiter,
		IsTruncated:    result.Truncated,
		Contents:       contents,
		CommonPrefixes: commonPrefixes,
	}

	var bytes []byte
	var marshalError error
	if bytes, marshalError = MarshalXMLEntity(listBucketResult); marshalError != nil {
		log.LogErrorf("getBucketV2Handler: marshal result fail, requestID(%v) err(%v)", GetRequestID(r), err)
		errorCode = InvalidArgument
		return
	}

	// set response header
	w.Header()[HeaderNameContentType] = []string{HeaderValueContentTypeXML}
	w.Header()[HeaderNameContentLength] = []string{strconv.Itoa(len(bytes))}
	if _, err = w.Write(bytes); err != nil {
		log.LogErrorf("getBucketVeHandler: write response body fail, requestID(%v) err(%v)", GetRequestID(r), err)
	}
	return
}

// Put object
// API reference: https://docs.aws.amazon.com/AmazonS3/latest/API/API_PutObject.html
func (o *ObjectNode) putObjectHandler(w http.ResponseWriter, r *http.Request) {

	var err error
	var errorCode *ErrorCode
	defer func() {
		if errorCode != nil {
			_ = errorCode.ServeResponse(w, r)
		}
	}()

	var param = ParseRequestParam(r)
	if param.Bucket() == "" {
		errorCode = InvalidBucketName
		return
	}
	if param.Object() == "" {
		errorCode = InvalidKey
		return
	}
	var vol *Volume
	if vol, err = o.getVol(param.Bucket()); err != nil {
		log.LogErrorf("putObjectHandler: load volume fail: requestID(%v)  volume(%v) err(%v)",
			GetRequestID(r), param.Bucket(), err)
		errorCode = NoSuchBucket
		return
	}

	// Check 'x-amz-tagging' header
	// Reference: https://docs.aws.amazon.com/AmazonS3/latest/API/API_PutObject.html#API_PutObject_RequestSyntax
	var tagging *Tagging
	if xAmxTagging := r.Header.Get(HeaderNameXAmzTagging); xAmxTagging != "" {
		if tagging, err = ParseTagging(xAmxTagging); err != nil {
			errorCode = InvalidArgument
			return
		}
	}

	// Checking user-defined metadata
	var metadata = ParseUserDefinedMetadata(r.Header)

	// Get request MD5, if request MD5 is not empty, compute and verify it.
	requestMD5 := r.Header.Get(HeaderNameContentMD5)

	var checkMD5 bool
	if len(requestMD5) > 0 {
		checkMD5 = true
	}

	// Get the requested content-type.
	// In addition to being used to manage data types, it is used to distinguish
	// whether the request is to create a directory.
	contentType := r.Header.Get(HeaderNameContentType)
	// Get request header : content-disposition
	contentDisposition := r.Header.Get(HeaderNameContentDisposition)

	// Audit file write
	log.LogInfof("Audit: put object: requestID(%v) remote(%v) volume(%v) path(%v) type(%v)",
		GetRequestID(r), getRequestIP(r), vol.Name(), param.Object(), contentType)

	var fsFileInfo *FSFileInfo
<<<<<<< HEAD
	var opt = &PutObjectOption{
		MIMEType:    contentType,
		Disposition: contentDisposition,
		Tagging:     tagging,
		Metadata:    metadata,
=======
	var opt = &PutFileOption{
		MIMEType: contentType,
		Tagging:  tagging,
		Metadata: metadata,
>>>>>>> 7754a60f
	}
	fsFileInfo, err = vol.PutObject(param.Object(), r.Body, opt)
	if err == syscall.EINVAL {
		errorCode = ObjectModeConflict
		return
	}
	if err != nil {
		errorCode = InternalErrorCode(err)
		return
	}

	// validate content MD5 value
	if strings.HasSuffix(requestMD5, "==") {
		var decoded []byte
		if decoded, err = base64.StdEncoding.DecodeString(requestMD5); err != nil {
			log.LogErrorf("putObjectHandler: decode request MD5 value fail: requestID(%v) raw(%v) err(%v)",
				GetRequestID(r), requestMD5, err)
			errorCode = InternalErrorCode(err)
			return
		}
		requestMD5 = hex.EncodeToString(decoded)
	}
	// check content MD5
	if checkMD5 && requestMD5 != fsFileInfo.ETag {
		log.LogErrorf("putObjectHandler: MD5 validate fail: requestID(%v) requestMD5(%v) serverMD5(%v)",
			r.URL.EscapedPath(), requestMD5, fsFileInfo.ETag)
		errorCode = BadDigest
		return
	}

	// set response header
	w.Header()[HeaderNameETag] = []string{wrapUnescapedQuot(fsFileInfo.ETag)}
	w.Header()[HeaderNameContentLength] = []string{"0"}
	return
}

// Delete object
// API reference: https://docs.aws.amazon.com/AmazonS3/latest/API/API_DeleteObject.html .
func (o *ObjectNode) deleteObjectHandler(w http.ResponseWriter, r *http.Request) {

	var (
		err       error
		errorCode *ErrorCode
	)

	defer func() {
		if errorCode != nil {
			_ = errorCode.ServeResponse(w, r)
			return
		}
	}()

	var param = ParseRequestParam(r)

	if param.Bucket() == "" {
		errorCode = InvalidBucketName
		return
	}
	if param.Object() == "" {
		errorCode = InvalidKey
		return
	}

	var vol *Volume
	if vol, err = o.vm.Volume(param.Bucket()); err != nil {
		log.LogErrorf("deleteObjectHandler: load volume fail: requestID(%v) volume(%v) err(%v)",
			GetRequestID(r), param.Bucket(), err)
		errorCode = NoSuchBucket
		return
	}

	// Audit deletion
	log.LogInfof("Audit: delete object: requestID(%v) remote(%v) volume(%v) path(%v)",
		GetRequestID(r), getRequestIP(r), vol.Name(), param.Object())

	err = vol.DeletePath(param.Object())
	if err != nil {
		log.LogErrorf("deleteObjectHandler: Volume delete file fail: "+
			"requestID(%v) volume(%v) path(%v) err(%v)", GetRequestID(r), vol.Name(), param.Object(), err)
		errorCode = InternalErrorCode(err)
		return
	}

	w.WriteHeader(http.StatusNoContent)
	return
}

// Get object tagging
// API reference: https://docs.aws.amazon.com/AmazonS3/latest/API/API_GetObjectTagging.html
func (o *ObjectNode) getObjectTaggingHandler(w http.ResponseWriter, r *http.Request) {
	var err error
	var errorCode *ErrorCode
	defer func() {
		if errorCode != nil {
			_ = errorCode.ServeResponse(w, r)
			return
		}
	}()

	var param = ParseRequestParam(r)
	if param.Bucket() == "" {
		errorCode = InvalidBucketName
		return
	}
	if param.Object() == "" {
		errorCode = InvalidKey
		return
	}
	var vol *Volume
	if vol, err = o.getVol(param.Bucket()); err != nil {
		log.LogErrorf("getObjectTaggingHandler: load volume fail: requestID(%v) volume(%v) err(%v)",
			GetRequestID(r), param.Bucket(), err)
		errorCode = NoSuchBucket
		return
	}

	var xattrInfo *proto.XAttrInfo
	if xattrInfo, err = vol.GetXAttr(param.object, XAttrKeyOSSTagging); err != nil {
		if err == syscall.ENOENT {
			errorCode = NoSuchKey
			return
		}
		log.LogErrorf("getObjectTaggingHandler: Volume get XAttr fail: requestID(%v) err(%v)", GetRequestID(r), err)
		errorCode = InternalErrorCode(err)
		return
	}

	ossTaggingData := xattrInfo.Get(XAttrKeyOSSTagging)

	var output, _ = ParseTagging(string(ossTaggingData))

	var encoded []byte
	if encoded, err = MarshalXMLEntity(output); err != nil {
		log.LogErrorf("getObjectTaggingHandler: encode output fail: requestID(%v) err(%v)", GetRequestID(r), err)
		errorCode = InternalErrorCode(err)
		return
	}

	if _, err = w.Write(encoded); err != nil {
		log.LogErrorf("getObjectTaggingHandler: write response fail: requestID(%v) err（%v)", GetRequestID(r), err)
	}
	return
}

// Put object tagging
// API reference: https://docs.aws.amazon.com/AmazonS3/latest/API/API_PutObjectTagging.html
func (o *ObjectNode) putObjectTaggingHandler(w http.ResponseWriter, r *http.Request) {
	var err error
	var errorCode *ErrorCode

	defer func() {
		if errorCode != nil {
			_ = errorCode.ServeResponse(w, r)
			return
		}
	}()

	var param = ParseRequestParam(r)

	if param.Bucket() == "" {
		errorCode = InvalidBucketName
		return
	}
	if param.Object() == "" {
		errorCode = InvalidKey
		return
	}

	var vol *Volume
	if vol, err = o.vm.Volume(param.Bucket()); err != nil {
		log.LogErrorf("putObjectTaggingHandler: load volume fail: requestID(%v) err(%v)",
			GetRequestID(r), err)
		errorCode = NoSuchBucket
		return
	}

	var requestBody []byte
	if requestBody, err = ioutil.ReadAll(r.Body); err != nil {
		log.LogErrorf("putObjectTaggingHandler: read request body data fail: requestID(%v) err(%v)", GetRequestID(r), err)
		errorCode = InvalidArgument
		return
	}

	var tagging = NewTagging()
	if err = xml.Unmarshal(requestBody, tagging); err != nil {
		log.LogWarnf("putObjectTaggingHandler: decode request body fail: requestID(%v) err(%v)", GetRequestID(r), err)
		errorCode = InvalidArgument
		return
	}

	if err = vol.SetXAttr(param.object, XAttrKeyOSSTagging, []byte(tagging.Encode())); err != nil {
		log.LogErrorf("pubObjectTaggingHandler: volume set tagging fail: requestID(%v) volume(%v) object(%v) err(%v)",
			GetRequestID(r), param.Bucket(), param.Object(), err)
		errorCode = InternalErrorCode(err)
		return
	}

	return
}

// Delete object tagging
// API reference: https://docs.aws.amazon.com/AmazonS3/latest/API/API_DeleteObjectTagging.html
func (o *ObjectNode) deleteObjectTaggingHandler(w http.ResponseWriter, r *http.Request) {
	var err error
	var errorCode *ErrorCode

	defer func() {
		if errorCode != nil {
			_ = errorCode.ServeResponse(w, r)
			return
		}
	}()

	var param = ParseRequestParam(r)
	if param.Bucket() == "" {
		errorCode = InvalidBucketName
		return
	}
	if param.Object() == "" {
		errorCode = InvalidKey
		return
	}
	var vol *Volume
	if vol, err = o.getVol(param.Bucket()); err != nil {
		log.LogErrorf("deleteObjectTaggingHandler: load volume fail: requestID(%v) err(%v)",
			GetRequestID(r), err)
		errorCode = NoSuchBucket
		return
	}
	if err = vol.DeleteXAttr(param.object, XAttrKeyOSSTagging); err != nil {
		log.LogErrorf("deleteObjectTaggingHandler: volume delete tagging fail: requestID(%v) volume(%v) object(%v) err(%v)",
			GetRequestID(r), param.Bucket(), param.Object(), err)
		errorCode = InternalErrorCode(err)
		return
	}

	w.WriteHeader(http.StatusNoContent)
	return
}

// Put object extend attribute (xattr)
func (o *ObjectNode) putObjectXAttrHandler(w http.ResponseWriter, r *http.Request) {
	var err error
	var errorCode *ErrorCode

	defer func() {
		if errorCode != nil {
			_ = errorCode.ServeResponse(w, r)
			return
		}
	}()

	var param = ParseRequestParam(r)
	if len(param.Bucket()) == 0 {
		errorCode = InvalidBucketName
		return
	}
	var vol *Volume
	if vol, err = o.getVol(param.bucket); err != nil {
		log.LogErrorf("pubObjectXAttrHandler: load volume fail: requestID(%v) err(%v)",
			GetRequestID(r), err)
		errorCode = NoSuchBucket
		return
	}
	if len(param.Object()) == 0 {
		errorCode = InvalidKey
		return
	}
	var requestBody []byte
	if requestBody, err = ioutil.ReadAll(r.Body); err != nil {
		_ = ErrorCode{
			ErrorCode:    "BadRequest",
			ErrorMessage: err.Error(),
			StatusCode:   http.StatusBadRequest,
		}.ServeResponse(w, r)
		return
	}
	var putXAttrRequest = PutXAttrRequest{}
	if err = xml.Unmarshal(requestBody, &putXAttrRequest); err != nil {
		_ = ErrorCode{
			ErrorCode:    "BadRequest",
			ErrorMessage: err.Error(),
			StatusCode:   http.StatusBadRequest,
		}.ServeResponse(w, r)
		return
	}
	var key, value = putXAttrRequest.XAttr.Key, putXAttrRequest.XAttr.Value
	if len(key) == 0 {
		return
	}

	if err = vol.SetXAttr(param.object, key, []byte(value)); err != nil {
		if err == syscall.ENOENT {
			errorCode = NoSuchKey
			return
		}
		log.LogErrorf("pubObjectXAttrHandler: volume set extend attribute fail: requestID(%v) err(%v)",
			GetRequestID(r), err)
		errorCode = InternalErrorCode(err)
		return
	}
	return
}

// Get object extend attribute (xattr)
func (o *ObjectNode) getObjectXAttrHandler(w http.ResponseWriter, r *http.Request) {
	var err error
	var errorCode *ErrorCode

	defer func() {
		if errorCode != nil {
			_ = errorCode.ServeResponse(w, r)
			return
		}
	}()

	var param = ParseRequestParam(r)
	if len(param.Bucket()) == 0 {
		errorCode = InvalidBucketName
		return
	}
	var vol *Volume
	if vol, err = o.getVol(param.Bucket()); err != nil {
		log.LogErrorf("getObjectXAttrHandler: load volume fail: requestID(%v) err(%v)",
			GetRequestID(r), err)
		errorCode = NoSuchBucket
		return
	}
	if len(param.Object()) == 0 {
		errorCode = InvalidKey
		return
	}
	var xattrKey string
	if xattrKey = param.GetVar(ParamKey); len(xattrKey) == 0 {
		errorCode = InvalidArgument
		return
	}

	var info *proto.XAttrInfo
	if info, err = vol.GetXAttr(param.object, xattrKey); err != nil {
		if err == syscall.ENOENT {
			errorCode = NoSuchKey
			return
		}
		log.LogErrorf("getObjectXAttrHandler: get extend attribute fail: requestID(%v) volume(%v) object(%v) key(%v) err(%v)",
			GetRequestID(r), param.Bucket(), param.Object(), xattrKey, err)
		errorCode = InternalErrorCode(err)
		return
	}
	var response = GetXAttrOutput{
		XAttr: &XAttr{
			Key:   xattrKey,
			Value: string(info.Get(xattrKey)),
		},
	}
	var marshaled []byte
	if marshaled, err = MarshalXMLEntity(&response); err != nil {
		log.LogErrorf("getObjectXAttrHandler: marshal response body fail: requestID(%v) err(%v)",
			GetRequestID(r), err)
		errorCode = InternalErrorCode(err)
		return
	}
	_, _ = w.Write(marshaled)
	return
}

// Delete object extend attribute (xattr)
func (o *ObjectNode) deleteObjectXAttrHandler(w http.ResponseWriter, r *http.Request) {
	var err error
	var errorCode *ErrorCode

	defer func() {
		if errorCode != nil {
			_ = errorCode.ServeResponse(w, r)
			return
		}
	}()
	var param = ParseRequestParam(r)
	if len(param.Bucket()) == 0 {
		errorCode = InvalidBucketName
		return
	}
	var vol *Volume
	if vol, err = o.getVol(param.Bucket()); err != nil {
		log.LogErrorf("deleteObjectXAttrHandler: load volume fail: requestID(%v) err(%v)",
			GetRequestID(r), err)
		errorCode = NoSuchBucket
		return
	}
	if len(param.Object()) == 0 {
		errorCode = InvalidKey
		return
	}
	var xattrKey string
	if xattrKey = param.GetVar(ParamKey); len(xattrKey) == 0 {
		errorCode = InvalidArgument
		return
	}

	if err = vol.DeleteXAttr(param.object, xattrKey); err != nil {
		if err == syscall.ENOENT {
			errorCode = NoSuchKey
			return
		}
		log.LogErrorf("deleteObjectXAttrHandler: delete extend attribute fail: requestID(%v) err(%v)",
			GetRequestID(r), err)
		errorCode = InternalErrorCode(err)
		return
	}
	return
}

// List object xattrs
func (o *ObjectNode) listObjectXAttrs(w http.ResponseWriter, r *http.Request) {
	var err error
	var errorCode *ErrorCode

	defer func() {
		if errorCode != nil {
			_ = errorCode.ServeResponse(w, r)
			return
		}
	}()
	var param = ParseRequestParam(r)
	if len(param.Bucket()) == 0 {
		errorCode = InvalidBucketName
		return
	}
	var vol *Volume
	if vol, err = o.getVol(param.bucket); err != nil {
		log.LogErrorf("listObjectXAttrs: load volume fail: requestID(%v) err(%v)",
			GetRequestID(r), err)
		errorCode = NoSuchBucket
		return
	}
	if len(param.Object()) == 0 {
		_ = &InvalidKey
		return
	}

	var keys []string
	if keys, err = vol.ListXAttrs(param.object); err != nil {
		if err == syscall.ENOENT {
			errorCode = NoSuchKey
			return
		}
		log.LogErrorf("listObjectXAttrs: volume list extend attributes fail: requestID(%v) volume(%v) object(%v) err(%v)",
			GetRequestID(r), param.Bucket(), param.Object(), err)
		errorCode = InternalErrorCode(err)
		return
	}

	var response = ListXAttrsOutput{
		Keys: keys,
	}
	var marshaled []byte
	if marshaled, err = MarshalXMLEntity(&response); err != nil {
		log.LogErrorf("listObjectXAttrs: marshal response body fail: requestID(%v) volume(%v) object(%v) err(%v)",
			GetRequestID(r), param.Bucket(), param.Object(), err)
		errorCode = InternalErrorCode(err)
		return
	}
	if _, err = w.Write(marshaled); err != nil {
		log.LogErrorf("listObjectXAttrs: write response fail: requestID(%v) err(%v)", GetRequestID(r), err)
	}
	return
}

func parsePartInfo(partNumber uint64, fileSize uint64) (uint64, uint64, uint64, uint64, error) {
	var partSize uint64
	var partCount uint64
	var rangeLower uint64
	var rangeUpper uint64
	//partSize, partCount, rangeLower, rangeUpper
	partSizeConst := ParallelDownloadPartSize
	partCount = fileSize / uint64(partSizeConst)
	lastSize := fileSize % uint64(partSizeConst)
	if lastSize > 0 {
		partCount += 1
	}

	rangeLower = uint64(partSizeConst) * (partNumber - 1)
	if lastSize > 0 && partNumber == partCount {
		partSize = lastSize
		rangeUpper = fileSize - 1
	} else {
		partSize = uint64(partSizeConst)
		rangeUpper = (partSize * partNumber) - 1
	}
	if partNumber > partCount {
		return 0, 0, 0, 0, nil
	}
	return partSize, partCount, rangeLower, rangeUpper, nil
}<|MERGE_RESOLUTION|>--- conflicted
+++ resolved
@@ -622,11 +622,7 @@
 	if len(metadataDirective) == 0 {
 		metadataDirective = MetadataDirectiveCopy
 	}
-<<<<<<< HEAD
-	var opt = &PutObjectOption{
-=======
 	var opt = &PutFileOption{
->>>>>>> 7754a60f
 		MIMEType:    contentType,
 		Disposition: contentDisposition,
 		Metadata:    metadata,
@@ -1082,18 +1078,11 @@
 		GetRequestID(r), getRequestIP(r), vol.Name(), param.Object(), contentType)
 
 	var fsFileInfo *FSFileInfo
-<<<<<<< HEAD
-	var opt = &PutObjectOption{
+	var opt = &PutFileOption{
 		MIMEType:    contentType,
 		Disposition: contentDisposition,
 		Tagging:     tagging,
 		Metadata:    metadata,
-=======
-	var opt = &PutFileOption{
-		MIMEType: contentType,
-		Tagging:  tagging,
-		Metadata: metadata,
->>>>>>> 7754a60f
 	}
 	fsFileInfo, err = vol.PutObject(param.Object(), r.Body, opt)
 	if err == syscall.EINVAL {
